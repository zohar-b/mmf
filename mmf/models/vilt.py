# Copyright (c) Facebook, Inc. and its affiliates.
import collections.abc
import logging
from dataclasses import dataclass, field
from typing import Any, Dict

import torch
from mmf.common.registry import registry
from mmf.models.base_model import BaseModel
from mmf.models.transformers.heads.utils import HeadsDict
from mmf.modules.encoders import TransformerEncoder, ViTEncoder
from mmf.modules.losses import MMFLoss
from mmf.utils.build import build_encoder
from mmf.utils.modeling import get_bert_configured_parameters
from omegaconf import MISSING
from torch import Tensor, nn


logger = logging.getLogger()


class ViLTImageEmbedding(nn.Module):
    """
    Patch embedding used for ViLT.
    https://arxiv.org/pdf/2102.03334.pdf
    Implementation based off
    https://github.com/dandelin/ViLT/blob/master/vilt/modules/vilt_module.py
    Using huggingface ViT modules.
    Can be built with random init or the embeddings weights from an exisiting
    ViT model from huggingface. Model list: availible at
    https://huggingface.co/models?other=vit&sort=downloads
    """

    @dataclass
    class Config:
        image_size: list = field(default_factory=lambda: [224, 224])
        hidden_dropout_prob: float = 0
        hidden_dim: int = 768
        patch_size: int = 16
        num_channels: int = 3
        random_init: bool = True
        pretrained_model_name: str = "google/vit-base-patch16-224"

    def __init__(self, config: Config):
        super().__init__()
        self.config = config
        self.embedding = ViTEncoder(self.config).embeddings
        self.token_type_embeddings = nn.Embedding(1, self.config.hidden_dim)

    def forward(self, image):
        if image.dim() == 5:
            # manual collation for SimCLR inputs (when VISSL collator is not used)
            # make num_view the 1st dimension to be consistent with VISSL SimCLR
            image = image.permute(1, 0, 2, 3, 4).flatten(start_dim=0, end_dim=1)

        img_embeddings = self.embedding(image)

        img_segment_ids = torch.zeros(
            img_embeddings.size()[:-1],
            dtype=img_embeddings.dtype,
            device=img_embeddings.device,
        ).long()
        img_type_embed = self.token_type_embeddings(img_segment_ids)
        img_embeddings = img_embeddings + img_type_embed
        return img_embeddings


class ViLTTextEmbedding(nn.Module):
    @dataclass
    class Config:
        hidden_dim: int = 768
        hidden_size: int = 768
        bert_model_name: str = "bert-base-uncased"

    def __init__(self, config: Config):

        super().__init__()
        self.config = config
        text_encoder = TransformerEncoder(self.config)
        self.text_embeddings = text_encoder.embeddings
        encoder_output_dim = self.config.hidden_dim
        self.text_projection = nn.Linear(
            text_encoder.config.hidden_size, encoder_output_dim
        )

    def forward(self, input_ids, segment_ids):
        text_embedding = self.text_embeddings(input_ids, token_type_ids=segment_ids)
        text_embedding = self.text_projection(text_embedding)
        return text_embedding


@registry.register_model("vilt")
class ViLT(BaseModel):
    @dataclass
    class Config(BaseModel.Config):
        name: str = "ViLT"
        text_embeddings: ViLTTextEmbedding.Config = ViLTTextEmbedding.Config()
        image_encoder: Any = MISSING

    @classmethod
    def config_path(cls):
        return "configs/models/vilt/defaults.yaml"

    def build(self):
        self.text_embeddings = ViLTTextEmbedding(self.config.text_embeddings)
        self.image_embeddings = ViLTImageEmbedding(self.config.image_encoder.params)
        self.encoder = build_encoder(self.config.image_encoder)

        head_configs = self.config.get("heads", {})
        self.tasks = self.config.get("tasks", head_configs.keys())
        if isinstance(self.tasks, str):
            self.tasks = self.tasks.split(",")

        self.losses = nn.ModuleDict()
        # heads: Union[ nn.ModuleList, nn.ModuleDict ]
        # loss_names: Union[ list, dict ]
        self.heads_dict = HeadsDict.build_heads(head_configs, self.tasks, self.losses)
        self.modality_keys = self.modality_type = ["text", "image"]

    def init_losses(self):
        loss_configs = self.config.get("losses", {})
        for loss_name, loss_config in loss_configs.items():
            self.losses[loss_name] = MMFLoss(loss_config)

    def forward(self, sample_list: Dict[str, Tensor]) -> Dict[str, Tensor]:
        text_embedding = self.text_embeddings(
            sample_list["input_ids"], sample_list["segment_ids"]
        )
        image_embedding = self.image_embeddings(sample_list["image"])
        self.preprocess_sample(sample_list, image_embedding)

        # Feed through encoder
        embeddings = torch.cat([image_embedding, text_embedding], dim=1)
        attention_mask = self.get_attention_mask(
            sample_list, text_embedding, image_embedding
        )
        sequence, _ = self.encoder(embeddings, attention_mask=attention_mask)
        if sequence.dim() != 3:
            sequence = sequence.unsqueeze(1)

        outputs = self.heads_dict(sample_list.dataset_name, sequence, sample_list)
        return outputs

    def preprocess_sample(self, sample_list, image_embedding):
        head_names = self.heads_dict.head_names
        if isinstance(head_names, collections.abc.Mapping):
            head_names = head_names[sample_list.dataset_name]

        head_string = " ".join(head_names)
        prepare_itm = "itm" in head_string
        prepare_mlm = "mlm" in head_string

        if prepare_itm:
            sample_list["itm_labels"] = self._infer_itm_labels(sample_list)
        if prepare_mlm:
            sample_list["mlm_labels"] = self._infer_mlm_labels(
                sample_list, image_embedding.size()[:-1]
            )
            self._encode_mlm(sample_list, image_embedding)

    def get_optimizer_parameters(self, config):
        if hasattr(self.encoder, "get_optimizer_parameters"):
            params = self.encoder.get_optimizer_parameters(config)
        else:
            params = [{"params": self.encoder.parameters()}]
        params += get_bert_configured_parameters(self.text_embeddings)
        params += get_bert_configured_parameters(self.heads_dict)
        params += [{"params": self.image_embeddings.parameters()}]
        return params

    def get_attention_mask(self, sample_list, text_embedding, image_embedding):
        image_mask = getattr(sample_list, "image_mask", None)

        if image_mask is not None and sample_list.input_mask is not None:
            attention_mask = torch.cat((sample_list.input_mask, image_mask), dim=-1)
        elif image_mask is not None:
            text_mask = torch.ones(
                text_embedding.size()[:-1],
                dtype=text_embedding.dtype,
                device=text_embedding.device,
            )
            attention_mask = torch.cat((image_mask, text_mask), dim=-1)
        elif sample_list.input_mask is not None:
            image_mask = torch.ones(
                image_embedding.size()[:-1],
                dtype=image_embedding.dtype,
                device=image_embedding.device,
            )
            attention_mask = torch.cat((image_mask, sample_list.input_mask), dim=-1)
        else:
            attention_mask = None
<<<<<<< HEAD

        if attention_mask is not None:
            attention_mask = attention_mask.masked_fill(
                ~attention_mask.bool(), float("-inf")
            ).masked_fill(attention_mask.bool(), 0)
            attention_mask = attention_mask[:, None, None, :]

        return attention_mask

    def _infer_itm_labels(self, sample_list):
        input_ids = sample_list["input_ids"]
        itm_labels = {}
        if "is_correct" in sample_list:
            itm_labels["is_correct"] = sample_list["is_correct"]
        else:
            itm_labels["is_correct"] = torch.tensor(
                True, dtype=torch.long, device=input_ids.device
            )

        return itm_labels

    def _infer_mlm_labels(self, sample_list, image_embeddings_size):
        input_ids = sample_list["input_ids"]
        mlm_labels = {}
        current_text_idx = 0
        if "lm_label_ids" in sample_list:
            if sample_list["lm_label_ids"].dim() > 2:
                mlm_labels["text"] = sample_list["lm_label_ids"][:, current_text_idx]
                current_text_idx += 1
            else:
                mlm_labels["text"] = sample_list["lm_label_ids"]
        else:
            mlm_labels["text"] = torch.full(
                input_ids.size(),
                fill_value=-1,
                dtype=torch.long,
                device=input_ids.device,
            )
        mlm_labels["image"] = torch.full(
            image_embeddings_size,
            fill_value=-1,
            dtype=torch.long,
            device=input_ids.device,
        )
        mlm_labels["combined_labels"] = torch.cat(
            [mlm_labels["text"], mlm_labels["image"]], dim=-1
        )
        return mlm_labels

    def _encode_mlm(self, sample_list, image_embedding):
        assert "lm_label_ids" in sample_list

        input_ids = sample_list.get("input_ids_masked", sample_list.input_ids)
        segment_ids = sample_list.segment_ids
        text_embedding = self.text_embeddings(input_ids, segment_ids)

        embeddings = torch.cat([image_embedding, text_embedding], dim=1)
        attention_mask = self.get_attention_mask(
            sample_list, text_embedding, image_embedding
        )
        sequence, _ = self.encoder(embeddings, attention_mask=attention_mask)
        if sequence.dim() != 3:
            sequence = sequence.unsqueeze(1)

        sample_list.hs_masked_for_mlm = sequence
=======
        return attention_mask
>>>>>>> 8d79002a
<|MERGE_RESOLUTION|>--- conflicted
+++ resolved
@@ -189,14 +189,6 @@
             attention_mask = torch.cat((image_mask, sample_list.input_mask), dim=-1)
         else:
             attention_mask = None
-<<<<<<< HEAD
-
-        if attention_mask is not None:
-            attention_mask = attention_mask.masked_fill(
-                ~attention_mask.bool(), float("-inf")
-            ).masked_fill(attention_mask.bool(), 0)
-            attention_mask = attention_mask[:, None, None, :]
-
         return attention_mask
 
     def _infer_itm_labels(self, sample_list):
@@ -254,7 +246,4 @@
         if sequence.dim() != 3:
             sequence = sequence.unsqueeze(1)
 
-        sample_list.hs_masked_for_mlm = sequence
-=======
-        return attention_mask
->>>>>>> 8d79002a
+        sample_list.hs_masked_for_mlm = sequence