# Copyright (c) Facebook, Inc. and its affiliates.

import unittest

import torch
from mmf.common.sample import Sample
from mmf.models.transformers.heads.itm import ITM
from mmf.models.transformers.heads.mlm import MLM
from mmf.models.transformers.heads.mlp import MLP
<<<<<<< HEAD
from mmf.models.transformers.heads.mrc import MRC
from mmf.models.transformers.heads.mrfr import MRFR
from mmf.models.transformers.heads.wra import WRA
=======
from mmf.models.transformers.heads.refiner import Refiner
from mmf.models.transformers.heads.refnet_classifier import RefinerClassifier
>>>>>>> bf17d14b
from omegaconf import OmegaConf
from tests.test_utils import skip_if_no_cuda
from torch import nn


class TestMLMHead(unittest.TestCase):
    def setUp(self):
        self.config = OmegaConf.create(
            {"type": "mlm", "freeze": False, "vocab_size": 1000, "hidden_size": 768}
        )

    @skip_if_no_cuda
    def test_forward(self):
        module = MLM(self.config).to("cuda")
        sequence_input = torch.rand(size=(1, 64, 768), dtype=torch.float, device="cuda")
        encoder_output = [sequence_input, sequence_input]
        processed_sample_list = Sample()
        processed_sample_list["mlm_labels"] = {}
        processed_sample_list["mlm_labels"]["combined_labels"] = torch.ones(
            size=(1, 64), dtype=torch.long, device="cuda"
        )

        output = module(sequence_input, encoder_output, processed_sample_list)

        self.assertTrue("logits" in output)
        self.assertTrue("losses" in output and "masked_lm_loss" in output["losses"])

        self.assertEqual(output["logits"].shape, torch.Size([64, 1000]))


class TestMLPHead(unittest.TestCase):
    def setUp(self):
        self.config = OmegaConf.create(
            {"type": "mlp", "num_labels": 2, "hidden_size": 768}
        )

    def test_forward(self):
        module = MLP(self.config)
        sequence_input = torch.ones(size=(1, 64, 768), dtype=torch.float)
        encoder_output = [sequence_input, sequence_input]
        processed_sample_list = {}

        output = module(sequence_input, encoder_output, processed_sample_list)

        self.assertTrue("scores" in output)
        self.assertEqual(output["scores"].shape, torch.Size([1, 2]))


class TestITMHead(unittest.TestCase):
    def setUp(self):
        self.config = OmegaConf.create({"type": "itm", "hidden_size": 768})

    def test_forward(self):
        module = ITM(self.config)
        sequence_input = torch.ones(size=(1, 64, 768), dtype=torch.float)
        encoder_output = [sequence_input, sequence_input]
        processed_sample_list = Sample()
        processed_sample_list["itm_labels"] = {}
        processed_sample_list["itm_labels"]["is_correct"] = torch.tensor(
            False, dtype=torch.long
        )

        output = module(sequence_input, encoder_output, processed_sample_list)

        self.assertTrue("itm_loss" in output["losses"])
        self.assertEqual(output["losses"]["itm_loss"].shape, torch.Size([]))


class TestMutilayerMLPHead(unittest.TestCase):
    def setUp(self):
        self.config = OmegaConf.create(
            {
                "type": "mlp",
                "num_labels": 2,
                "hidden_size": 768,
                "num_layers": 2,
                "in_dim": 768,
                "pooler_name": "bert_pooler",
            }
        )

    def test_forward(self):
        module = MLP(self.config)
        sequence_input = torch.ones(size=(1, 64, 768), dtype=torch.float)
        encoder_output = [sequence_input, sequence_input]
        processed_sample_list = {}

        output = module(sequence_input, encoder_output, processed_sample_list)

        self.assertTrue("scores" in output)
        self.assertEqual(output["scores"].shape, torch.Size([1, 2]))


<<<<<<< HEAD
class TestMRCHead(unittest.TestCase):
    def setUp(self):
        bs = 8
        num_feat = 64
        feat_dim = 768
        label_dim = 100
        self.sequence_input = torch.ones(
            size=(bs, num_feat, feat_dim), dtype=torch.float
        )
        self.processed_sample_list = Sample()
        label_targets = torch.rand((bs, num_feat, label_dim))
        self.processed_sample_list["region_class"] = label_targets.contiguous().view(
            -1, label_dim
        )
        self.processed_sample_list["image_region_mask"] = torch.ones(
            (bs, num_feat)
        ).bool()

    def test_forward_kldiv(self):
        config = OmegaConf.create({"type": "mrc", "hidden_size": 768, "label_dim": 100})
        module = MRC(config)
        output = module(self.sequence_input, self.processed_sample_list)
        self.assertTrue("mrc_loss" in output["losses"])
        self.assertEqual(output["losses"]["mrc_loss"].shape, torch.Size([]))

    def test_forward_ce(self):
        config = OmegaConf.create(
            {"type": "mrc", "use_kl": False, "hidden_size": 768, "label_dim": 100}
        )
        module = MRC(config)
        output = module(self.sequence_input, self.processed_sample_list)
        self.assertTrue("mrc_loss" in output["losses"])
        self.assertEqual(output["losses"]["mrc_loss"].shape, torch.Size([]))


class TestMRFRHead(unittest.TestCase):
    def setUp(self):
        bs = 8
        num_feat = 64
        feat_dim = 768
        img_dim = 1024  # feature proj output dim
        self.sequence_input = torch.ones(
            size=(bs, num_feat, feat_dim), dtype=torch.float
        )
        self.processed_sample_list = Sample()
        feat_targets = torch.zeros((bs, num_feat, img_dim))
        self.processed_sample_list[
            "mrfr_region_target"
        ] = feat_targets.contiguous().view(-1, img_dim)
        self.processed_sample_list["mrfr_region_mask"] = torch.ones(
            (bs, num_feat)
        ).bool()

        self.img_embedding_weight = nn.Parameter(torch.rand((feat_dim, img_dim)))

    def test_forward(self):
        config = OmegaConf.create({"type": "mrfr", "hidden_size": 768, "img_dim": 1024})
        module = MRFR(config, self.img_embedding_weight)
        output = module(self.sequence_input, self.processed_sample_list)
        self.assertTrue("mrfr_loss" in output["losses"])
        self.assertEqual(output["losses"]["mrfr_loss"].shape, torch.Size([]))

    def test_linear_proj_param_is_shared(self):
        config = OmegaConf.create({"type": "mrfr", "hidden_size": 768, "img_dim": 1024})
        module = MRFR(config, self.img_embedding_weight)
        with torch.no_grad():
            self.img_embedding_weight *= 0
            output = module(self.sequence_input, self.processed_sample_list)

        self.assertTrue(
            torch.equal(module.linear_proj_weight, self.img_embedding_weight)
        )
        self.assertEqual(output["losses"]["mrfr_loss"], 0)


class TestWRAHead(unittest.TestCase):
    def setUp(self):
        bs = 8
        num_feat = 64
        feat_dim = 768
        img_dim = 1024  # feature proj output dim
        sentence_len = 25
        num_img_feat = num_feat - sentence_len
        self.sequence_input = torch.ones(
            size=(bs, num_feat, feat_dim), dtype=torch.float
        )
        input_ids = torch.ones((bs, sentence_len))
        img_feat = torch.rand((bs, num_img_feat, img_dim))
        txt_pad = torch.zeros((bs, sentence_len), dtype=torch.long)
        img_pad = torch.zeros((bs, num_img_feat), dtype=torch.long)
        ot_inputs = {"txt_pad": txt_pad, "img_pad": img_pad}
        is_correct = torch.randint(2, (bs,))

        self.processed_sample_list = Sample()
        self.processed_sample_list["input_ids"] = input_ids
        self.processed_sample_list["image_feat"] = img_feat
        self.processed_sample_list["wra_info"] = ot_inputs
        self.processed_sample_list["is_correct"] = is_correct

    def test_forward(self):
        config = OmegaConf.create({"type": "wra"})
        module = WRA(config)
        output = module(self.sequence_input, self.processed_sample_list)
        self.assertTrue("wra_loss" in output["losses"])
        self.assertEqual(output["losses"]["wra_loss"].shape, torch.Size([]))
=======
class TestRefinerHead(unittest.TestCase):
    def setUp(self):
        self.config = OmegaConf.create(
            {
                "type": "refiner",
                "refiner_target_pooler": "average_k_from_last",
                "refiner_target_layer_depth": 1,
            }
        )

    def test_forward(self):
        module = Refiner(self.config)
        sequence_input = torch.ones(size=(1, 128, 768), dtype=torch.float)
        encoder_output = [sequence_input, sequence_input]
        processed_sample_list = {}
        processed_sample_list["masks"] = {}
        processed_sample_list["masks"]["text"] = torch.ones(
            size=(1, 64), dtype=torch.long
        )
        processed_sample_list["masks"]["image"] = torch.ones(
            size=(1, 64), dtype=torch.long
        )
        output = module(sequence_input, encoder_output, processed_sample_list)
        self.assertTrue("losses" in output)
        self.assertTrue("fused_embedding" in output)
        self.assertTrue("refiner_ss_loss" in output["losses"].keys())
        self.assertEqual(output["fused_embedding"].shape, torch.Size([1, 768]))


class TestRefNetClassifierHead(unittest.TestCase):
    def setUp(self):

        self.refiner_config = {
            "type": "refiner",
            "refiner_target_pooler": "average_k_from_last",
            "refiner_target_layer_depth": 1,
        }

        self.mlp_loss_config = OmegaConf.create(
            {
                "config": {"type": "mlp"},
                "loss_name": "classification_loss",
                "loss": "cross_entropy",
                "max_sample_size": 10000,
            }
        )

        self.config = OmegaConf.create(
            {
                "type": "refiner_classifier",
                "use_msloss": True,
                "refiner_config": self.refiner_config,
                "mlp_loss_config": self.mlp_loss_config,
            }
        )

    def test_forward(self):
        module = RefinerClassifier(self.config)
        sequence_input = torch.ones(size=(5, 128, 768), dtype=torch.float)
        encoder_output = [sequence_input, sequence_input]
        processed_sample_list = {}
        processed_sample_list["masks"] = {}
        processed_sample_list["masks"]["text"] = torch.ones(
            size=(5, 64), dtype=torch.long
        )
        processed_sample_list["masks"]["image"] = torch.ones(
            size=(5, 64), dtype=torch.long
        )
        processed_sample_list["target_key"] = {}
        processed_sample_list["target_key"]["targets"] = torch.empty(
            5, dtype=torch.long
        ).random_(2)
        output = module(sequence_input, encoder_output, processed_sample_list)
        self.assertTrue("losses" in output)
        self.assertTrue("fused_embedding" in output)
        self.assertTrue("ms_loss" in output["losses"].keys())
>>>>>>> bf17d14b
<|MERGE_RESOLUTION|>--- conflicted
+++ resolved
@@ -7,14 +7,11 @@
 from mmf.models.transformers.heads.itm import ITM
 from mmf.models.transformers.heads.mlm import MLM
 from mmf.models.transformers.heads.mlp import MLP
-<<<<<<< HEAD
+from mmf.models.transformers.heads.refiner import Refiner
+from mmf.models.transformers.heads.refnet_classifier import RefinerClassifier
 from mmf.models.transformers.heads.mrc import MRC
 from mmf.models.transformers.heads.mrfr import MRFR
 from mmf.models.transformers.heads.wra import WRA
-=======
-from mmf.models.transformers.heads.refiner import Refiner
-from mmf.models.transformers.heads.refnet_classifier import RefinerClassifier
->>>>>>> bf17d14b
 from omegaconf import OmegaConf
 from tests.test_utils import skip_if_no_cuda
 from torch import nn
@@ -108,7 +105,84 @@
         self.assertEqual(output["scores"].shape, torch.Size([1, 2]))
 
 
-<<<<<<< HEAD
+class TestRefinerHead(unittest.TestCase):
+    def setUp(self):
+        self.config = OmegaConf.create(
+            {
+                "type": "refiner",
+                "refiner_target_pooler": "average_k_from_last",
+                "refiner_target_layer_depth": 1,
+            }
+        )
+
+    def test_forward(self):
+        module = Refiner(self.config)
+        sequence_input = torch.ones(size=(1, 128, 768), dtype=torch.float)
+        encoder_output = [sequence_input, sequence_input]
+        processed_sample_list = {}
+        processed_sample_list["masks"] = {}
+        processed_sample_list["masks"]["text"] = torch.ones(
+            size=(1, 64), dtype=torch.long
+        )
+        processed_sample_list["masks"]["image"] = torch.ones(
+            size=(1, 64), dtype=torch.long
+        )
+        output = module(sequence_input, encoder_output, processed_sample_list)
+        self.assertTrue("losses" in output)
+        self.assertTrue("fused_embedding" in output)
+        self.assertTrue("refiner_ss_loss" in output["losses"].keys())
+        self.assertEqual(output["fused_embedding"].shape, torch.Size([1, 768]))
+
+
+class TestRefNetClassifierHead(unittest.TestCase):
+    def setUp(self):
+
+        self.refiner_config = {
+            "type": "refiner",
+            "refiner_target_pooler": "average_k_from_last",
+            "refiner_target_layer_depth": 1,
+        }
+
+        self.mlp_loss_config = OmegaConf.create(
+            {
+                "config": {"type": "mlp"},
+                "loss_name": "classification_loss",
+                "loss": "cross_entropy",
+                "max_sample_size": 10000,
+            }
+        )
+
+        self.config = OmegaConf.create(
+            {
+                "type": "refiner_classifier",
+                "use_msloss": True,
+                "refiner_config": self.refiner_config,
+                "mlp_loss_config": self.mlp_loss_config,
+            }
+        )
+
+    def test_forward(self):
+        module = RefinerClassifier(self.config)
+        sequence_input = torch.ones(size=(5, 128, 768), dtype=torch.float)
+        encoder_output = [sequence_input, sequence_input]
+        processed_sample_list = {}
+        processed_sample_list["masks"] = {}
+        processed_sample_list["masks"]["text"] = torch.ones(
+            size=(5, 64), dtype=torch.long
+        )
+        processed_sample_list["masks"]["image"] = torch.ones(
+            size=(5, 64), dtype=torch.long
+        )
+        processed_sample_list["target_key"] = {}
+        processed_sample_list["target_key"]["targets"] = torch.empty(
+            5, dtype=torch.long
+        ).random_(2)
+        output = module(sequence_input, encoder_output, processed_sample_list)
+        self.assertTrue("losses" in output)
+        self.assertTrue("fused_embedding" in output)
+        self.assertTrue("ms_loss" in output["losses"].keys())
+        
+        
 class TestMRCHead(unittest.TestCase):
     def setUp(self):
         bs = 8
@@ -213,82 +287,4 @@
         module = WRA(config)
         output = module(self.sequence_input, self.processed_sample_list)
         self.assertTrue("wra_loss" in output["losses"])
-        self.assertEqual(output["losses"]["wra_loss"].shape, torch.Size([]))
-=======
-class TestRefinerHead(unittest.TestCase):
-    def setUp(self):
-        self.config = OmegaConf.create(
-            {
-                "type": "refiner",
-                "refiner_target_pooler": "average_k_from_last",
-                "refiner_target_layer_depth": 1,
-            }
-        )
-
-    def test_forward(self):
-        module = Refiner(self.config)
-        sequence_input = torch.ones(size=(1, 128, 768), dtype=torch.float)
-        encoder_output = [sequence_input, sequence_input]
-        processed_sample_list = {}
-        processed_sample_list["masks"] = {}
-        processed_sample_list["masks"]["text"] = torch.ones(
-            size=(1, 64), dtype=torch.long
-        )
-        processed_sample_list["masks"]["image"] = torch.ones(
-            size=(1, 64), dtype=torch.long
-        )
-        output = module(sequence_input, encoder_output, processed_sample_list)
-        self.assertTrue("losses" in output)
-        self.assertTrue("fused_embedding" in output)
-        self.assertTrue("refiner_ss_loss" in output["losses"].keys())
-        self.assertEqual(output["fused_embedding"].shape, torch.Size([1, 768]))
-
-
-class TestRefNetClassifierHead(unittest.TestCase):
-    def setUp(self):
-
-        self.refiner_config = {
-            "type": "refiner",
-            "refiner_target_pooler": "average_k_from_last",
-            "refiner_target_layer_depth": 1,
-        }
-
-        self.mlp_loss_config = OmegaConf.create(
-            {
-                "config": {"type": "mlp"},
-                "loss_name": "classification_loss",
-                "loss": "cross_entropy",
-                "max_sample_size": 10000,
-            }
-        )
-
-        self.config = OmegaConf.create(
-            {
-                "type": "refiner_classifier",
-                "use_msloss": True,
-                "refiner_config": self.refiner_config,
-                "mlp_loss_config": self.mlp_loss_config,
-            }
-        )
-
-    def test_forward(self):
-        module = RefinerClassifier(self.config)
-        sequence_input = torch.ones(size=(5, 128, 768), dtype=torch.float)
-        encoder_output = [sequence_input, sequence_input]
-        processed_sample_list = {}
-        processed_sample_list["masks"] = {}
-        processed_sample_list["masks"]["text"] = torch.ones(
-            size=(5, 64), dtype=torch.long
-        )
-        processed_sample_list["masks"]["image"] = torch.ones(
-            size=(5, 64), dtype=torch.long
-        )
-        processed_sample_list["target_key"] = {}
-        processed_sample_list["target_key"]["targets"] = torch.empty(
-            5, dtype=torch.long
-        ).random_(2)
-        output = module(sequence_input, encoder_output, processed_sample_list)
-        self.assertTrue("losses" in output)
-        self.assertTrue("fused_embedding" in output)
-        self.assertTrue("ms_loss" in output["losses"].keys())
->>>>>>> bf17d14b
+        self.assertEqual(output["losses"]["wra_loss"].shape, torch.Size([]))