--- conflicted
+++ resolved
@@ -727,13 +727,8 @@
     "answers" or "answers_tokens". "answers" are preprocessed to generate
     "answers_tokens" if passed.
 
-<<<<<<< HEAD
     This version also takes a graph vocab and predicts a main and graph
     stream simultanously
-=======
-    This version also takes a graph vocab and predicts a main
-    and graph stream simultanously
->>>>>>> e2da181a
 
     Args:
         config (DictConfig): Configuration for the processor
