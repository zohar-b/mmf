# Copyright (c) Facebook, Inc. and its affiliates.
import logging
from dataclasses import dataclass, field
from typing import Any, Dict

import torch
from mmf.common.registry import registry
from mmf.common.sample import SampleList
from mmf.models.base_model import BaseModel
from mmf.models.transformers.heads.utils import HeadsDict
from mmf.modules.encoders import TransformerEncoder, ViTEncoder
from mmf.modules.losses import MMFLoss
from mmf.utils.build import build_encoder
from mmf.utils.modeling import get_bert_configured_parameters
from omegaconf import MISSING
from torch import Tensor, nn


logger = logging.getLogger()


class ViLTImageEmbedding(nn.Module):
    """
    Patch embedding used for ViLT.
    https://arxiv.org/pdf/2102.03334.pdf
    Implementation based off
    https://github.com/dandelin/ViLT/blob/master/vilt/modules/vilt_module.py
    Using huggingface ViT modules.
    Can be built with random init or the embeddings weights from an exisiting
    ViT model from huggingface. Model list: availible at
    https://huggingface.co/models?other=vit&sort=downloads
    """

    @dataclass
    class Config:
        image_size: list = field(default_factory=lambda: [224, 224])
        hidden_dropout_prob: float = 0
        hidden_size: int = 768
        patch_size: int = 16
        num_channels: int = 3
        random_init: bool = True
        pretrained_model_name: str = "google/vit-base-patch16-224"

    def __init__(self, config: Config):
        super().__init__()
        self.config = config
        self.embedding = ViTEncoder(self.config).embeddings
        self.token_type_embeddings = nn.Embedding(1, self.config.hidden_size)

    def forward(self, image):
        if image.dim() == 5:
            # manual collation for SimCLR inputs (when VISSL collator is not used)
            # make num_view the 1st dimension to be consistent with VISSL SimCLR
            image = image.permute(1, 0, 2, 3, 4).flatten(start_dim=0, end_dim=1)

        img_embeddings = self.embedding(image)

        img_segment_ids = torch.zeros(
            img_embeddings.size()[:-1],
            dtype=img_embeddings.dtype,
            device=img_embeddings.device,
        ).long()
        img_type_embed = self.token_type_embeddings(img_segment_ids)
        img_embeddings = img_embeddings + img_type_embed
        return img_embeddings


class ViLTTextEmbedding(nn.Module):
    @dataclass
    class Config:
        hidden_dim: int = 768
        hidden_size: int = 768
        bert_model_name: str = "bert-base-uncased"

    def __init__(self, config: Config):

        super().__init__()
        self.config = config
        text_encoder = TransformerEncoder(self.config)
        self.text_embeddings = text_encoder.embeddings
        encoder_output_dim = self.config.hidden_dim
        self.text_projection = nn.Linear(
            text_encoder.config.hidden_size, encoder_output_dim
        )

    def forward(self, input_ids, segment_ids):
        text_embedding = self.text_embeddings(input_ids, token_type_ids=segment_ids)
        text_embedding = self.text_projection(text_embedding)
        return text_embedding


@registry.register_model("vilt")
class ViLT(BaseModel):
    @dataclass
    class Config(BaseModel.Config):
        name: str = "ViLT"
        text_embeddings: ViLTTextEmbedding.Config = ViLTTextEmbedding.Config()
        image_embeddings: ViLTImageEmbedding.Config = ViLTImageEmbedding.Config()
        image_encoder: Any = MISSING

    @classmethod
    def config_path(cls):
        return "configs/models/vilt/defaults.yaml"

    def build(self):
        self.text_embeddings = ViLTTextEmbedding(self.config.text_embeddings)
        self.image_embeddings = ViLTImageEmbedding(self.config.image_embeddings)
        self.encoder = build_encoder(self.config.image_encoder)

        head_configs = self.config.get("heads", {})
        self.tasks = self.config.get("tasks", head_configs.keys())
        if isinstance(self.tasks, str):
            self.tasks = self.tasks.split(",")

<<<<<<< HEAD
        self.prepare_itm = False
        self.prepare_mlm = False
        for task in self.tasks:
            head_config = head_configs[task]
            head_type = head_config.get("type", "mlp")
            if head_type == "itm":
                self.prepare_itm = True
            elif head_type == "mlm":
                self.prepare_mlm = True
            elif head_type == "mlm_itm":
                self.prepare_itm = True
                self.prepare_mlm = True
            head_class = registry.get_transformer_head_class(head_type)
            self.heads[task] = head_class(head_config)
=======
        self.losses = nn.ModuleDict()
        # heads: Union[ nn.ModuleList, nn.ModuleDict ]
        # loss_names: Union[ list, dict ]
        self.heads_dict = HeadsDict.build_heads(head_configs, self.tasks, self.losses)
>>>>>>> c8b3eefa

        self.modality_keys = self.modality_type = ["text", "image"]

    def init_losses(self):
        loss_configs = self.config.get("losses", {})
<<<<<<< HEAD
        for task in self.tasks:
            if task not in loss_configs:
                logger.warning(
                    f"No loss defined for {task}. Head is expected "
                    + "to return dict with 'losses'"
                )
                continue
            loss_config = loss_configs[task]
            self.losses[task] = MMFLoss(loss_config)

    def forward(self, sample_list):

        text_embedding = self.text_embeddings(sample_list)
        image_embedding = self.image_embeddings(sample_list)
=======
        for loss_name, loss_config in loss_configs.items():
            self.losses[loss_name] = MMFLoss(loss_config)

    def forward(self, sample_list: Dict[str, Tensor]) -> Dict[str, Tensor]:
        text_embedding = self.text_embeddings(
            sample_list["input_ids"], sample_list["segment_ids"]
        )
        image_embedding = self.image_embeddings(sample_list["image"])
>>>>>>> c8b3eefa

        if self.prepare_itm:
            sample_list.itm_labels = self._infer_itm_labels(sample_list)
        if self.prepare_mlm:
            sample_list.mlm_labels = self._infer_mlm_labels(
                sample_list, image_embedding.size()[:-1]
            )
            self._encode_mlm(sample_list, image_embedding)

        # Feed through encoder
        embeddings = torch.cat([image_embedding, text_embedding], dim=1)
        attention_mask = self.get_attention_mask(
            sample_list, text_embedding, image_embedding
        )
        sequence, _ = self.encoder(embeddings, attention_mask=attention_mask)
        if sequence.dim() != 3:
            sequence = sequence.unsqueeze(1)

        outputs = self.heads_dict(sample_list.dataset_name, sequence, sample_list)
        return outputs

    def get_optimizer_parameters(self, config):
        if hasattr(self.encoder, "get_optimizer_parameters"):
            params = self.encoder.get_optimizer_parameters(config)
        else:
            params = [{"params": self.encoder.parameters()}]
        params += get_bert_configured_parameters(self.text_embeddings)
        params += get_bert_configured_parameters(self.heads_dict)
        params += [{"params": self.image_embeddings.parameters()}]
        return params

    def get_attention_mask(self, sample_list, text_embedding, image_embedding):
        image_mask = getattr(sample_list, "image_mask", None)

        if image_mask is not None and sample_list.input_mask is not None:
            attention_mask = torch.cat((sample_list.input_mask, image_mask), dim=-1)
        elif image_mask is not None:
            text_mask = torch.ones(
                text_embedding.size()[:-1],
                dtype=text_embedding.dtype,
                device=text_embedding.device,
            )
            attention_mask = torch.cat((image_mask, text_mask), dim=-1)
        elif sample_list.input_mask is not None:
            image_mask = torch.ones(
                image_embedding.size()[:-1],
                dtype=image_embedding.dtype,
                device=image_embedding.device,
            )
            attention_mask = torch.cat((image_mask, sample_list.input_mask), dim=-1)
        else:
            attention_mask = None

        if attention_mask is not None:
            attention_mask = attention_mask.masked_fill(
                ~attention_mask.bool(), float("-inf")
            ).masked_fill(attention_mask.bool(), 0)
            attention_mask = attention_mask[:, None, None, :]

        return attention_mask

    def _infer_itm_labels(self, sample_list):
        input_ids = sample_list["input_ids"]
        itm_labels = {}
        if "is_correct" in sample_list:
            itm_labels["is_correct"] = sample_list["is_correct"]
        else:
            itm_labels["is_correct"] = torch.tensor(
                True, dtype=torch.long, device=input_ids.device
            )

        return itm_labels

    def _infer_mlm_labels(self, sample_list, image_embeddings_size):
        input_ids = sample_list["input_ids"]
        mlm_labels = {}
        current_text_idx = 0
        if "lm_label_ids" in sample_list:
            if sample_list["lm_label_ids"].dim() > 2:
                mlm_labels["text"] = sample_list["lm_label_ids"][:, current_text_idx]
                current_text_idx += 1
            else:
                mlm_labels["text"] = sample_list["lm_label_ids"]
        else:
            mlm_labels["text"] = torch.full(
                input_ids.size(),
                fill_value=-1,
                dtype=torch.long,
                device=input_ids.device,
            )
        mlm_labels["image"] = torch.full(
            image_embeddings_size,
            fill_value=-1,
            dtype=torch.long,
            device=input_ids.device,
        )
        mlm_labels["combined_labels"] = torch.cat(
            [mlm_labels["text"], mlm_labels["image"]], dim=-1
        )
        return mlm_labels

    def _encode_mlm(self, sample_list, image_embedding):
        assert "lm_label_ids" in sample_list

        masked_sample_list = SampleList()
        masked_sample_list.input_ids = sample_list.get(
            "input_ids_masked", sample_list.input_ids
        )
        masked_sample_list.segment_ids = sample_list.segment_ids
        text_embedding = self.text_embeddings(masked_sample_list)

        embeddings = torch.cat([image_embedding, text_embedding], dim=1)
        attention_mask = self.get_attention_mask(
            sample_list, text_embedding, image_embedding
        )
        sequence, _ = self.encoder(embeddings, attention_mask=attention_mask)
        if sequence.dim() != 3:
            sequence = sequence.unsqueeze(1)

        sample_list.hs_masked_for_mlm = sequence<|MERGE_RESOLUTION|>--- conflicted
+++ resolved
@@ -1,11 +1,11 @@
 # Copyright (c) Facebook, Inc. and its affiliates.
+import collections.abc
 import logging
 from dataclasses import dataclass, field
 from typing import Any, Dict
 
 import torch
 from mmf.common.registry import registry
-from mmf.common.sample import SampleList
 from mmf.models.base_model import BaseModel
 from mmf.models.transformers.heads.utils import HeadsDict
 from mmf.modules.encoders import TransformerEncoder, ViTEncoder
@@ -112,48 +112,14 @@
         if isinstance(self.tasks, str):
             self.tasks = self.tasks.split(",")
 
-<<<<<<< HEAD
-        self.prepare_itm = False
-        self.prepare_mlm = False
-        for task in self.tasks:
-            head_config = head_configs[task]
-            head_type = head_config.get("type", "mlp")
-            if head_type == "itm":
-                self.prepare_itm = True
-            elif head_type == "mlm":
-                self.prepare_mlm = True
-            elif head_type == "mlm_itm":
-                self.prepare_itm = True
-                self.prepare_mlm = True
-            head_class = registry.get_transformer_head_class(head_type)
-            self.heads[task] = head_class(head_config)
-=======
         self.losses = nn.ModuleDict()
         # heads: Union[ nn.ModuleList, nn.ModuleDict ]
         # loss_names: Union[ list, dict ]
         self.heads_dict = HeadsDict.build_heads(head_configs, self.tasks, self.losses)
->>>>>>> c8b3eefa
-
         self.modality_keys = self.modality_type = ["text", "image"]
 
     def init_losses(self):
         loss_configs = self.config.get("losses", {})
-<<<<<<< HEAD
-        for task in self.tasks:
-            if task not in loss_configs:
-                logger.warning(
-                    f"No loss defined for {task}. Head is expected "
-                    + "to return dict with 'losses'"
-                )
-                continue
-            loss_config = loss_configs[task]
-            self.losses[task] = MMFLoss(loss_config)
-
-    def forward(self, sample_list):
-
-        text_embedding = self.text_embeddings(sample_list)
-        image_embedding = self.image_embeddings(sample_list)
-=======
         for loss_name, loss_config in loss_configs.items():
             self.losses[loss_name] = MMFLoss(loss_config)
 
@@ -162,15 +128,7 @@
             sample_list["input_ids"], sample_list["segment_ids"]
         )
         image_embedding = self.image_embeddings(sample_list["image"])
->>>>>>> c8b3eefa
-
-        if self.prepare_itm:
-            sample_list.itm_labels = self._infer_itm_labels(sample_list)
-        if self.prepare_mlm:
-            sample_list.mlm_labels = self._infer_mlm_labels(
-                sample_list, image_embedding.size()[:-1]
-            )
-            self._encode_mlm(sample_list, image_embedding)
+        self.preprocess_sample(sample_list, image_embedding)
 
         # Feed through encoder
         embeddings = torch.cat([image_embedding, text_embedding], dim=1)
@@ -183,6 +141,23 @@
 
         outputs = self.heads_dict(sample_list.dataset_name, sequence, sample_list)
         return outputs
+
+    def preprocess_sample(self, sample_list, image_embedding):
+        head_names = self.heads_dict.head_names
+        if isinstance(head_names, collections.abc.Mapping):
+            head_names = head_names[sample_list.dataset_name]
+
+        head_string = " ".join(head_names)
+        prepare_itm = "itm" in head_string
+        prepare_mlm = "mlm" in head_string
+
+        if prepare_itm:
+            sample_list["itm_labels"] = self._infer_itm_labels(sample_list)
+        if prepare_mlm:
+            sample_list["mlm_labels"] = self._infer_mlm_labels(
+                sample_list, image_embedding.size()[:-1]
+            )
+            self._encode_mlm(sample_list, image_embedding)
 
     def get_optimizer_parameters(self, config):
         if hasattr(self.encoder, "get_optimizer_parameters"):
@@ -267,12 +242,9 @@
     def _encode_mlm(self, sample_list, image_embedding):
         assert "lm_label_ids" in sample_list
 
-        masked_sample_list = SampleList()
-        masked_sample_list.input_ids = sample_list.get(
-            "input_ids_masked", sample_list.input_ids
-        )
-        masked_sample_list.segment_ids = sample_list.segment_ids
-        text_embedding = self.text_embeddings(masked_sample_list)
+        input_ids = sample_list.get("input_ids_masked", sample_list.input_ids)
+        segment_ids = sample_list.segment_ids
+        text_embedding = self.text_embeddings(input_ids, segment_ids)
 
         embeddings = torch.cat([image_embedding, text_embedding], dim=1)
         attention_mask = self.get_attention_mask(
